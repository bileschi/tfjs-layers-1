--- conflicted
+++ resolved
@@ -25,12 +25,8 @@
     karmaTypescriptConfig: {
       tsconfig: 'tsconfig.json',
       compilerOptions: {
-<<<<<<< HEAD
-        module: 'commonjs'
-=======
         module: 'commonjs',
         sourceMap: true
->>>>>>> e5d08079
       },
       bundlerOptions: {
         sourceMap: true
